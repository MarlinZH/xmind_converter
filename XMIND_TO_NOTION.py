import xmindparser
import Notion_DB_Connection
import notion
import logging
import os
from typing import Optional, Dict, Any, List
from dataclasses import dataclass
from pathlib import Path

# Configure logging
logging.basicConfig(
    level=logging.INFO,
    format='%(asctime)s - %(levelname)s - %(message)s'
)
logger = logging.getLogger(__name__)

@dataclass
class XMindNode:
    title: str
    notes: Optional[str] = None
    labels: List[str] = None
    children: List['XMindNode'] = None

class XMindToNotionConverter:
    def __init__(self, notion_client):
        self.notion = notion_client
        self._database_cache = {}
        
    def _validate_file_path(self, file_path: str) -> bool:
        """Validate if the XMind file exists and is accessible."""
        if not os.path.exists(file_path):
            raise FileNotFoundError(f"XMind file not found: {file_path}")
        if not file_path.endswith('.xmind'):
            raise ValueError("File must be an XMind file (.xmind extension)")
        return True

    def _get_database_info(self, database_id: str) -> Dict[str, Any]:
        """Get database information with caching."""
        if database_id not in self._database_cache:
            try:
                database = self.notion.databases.retrieve(database_id=database_id)
                self._database_cache[database_id] = database
            except Exception as e:
                logger.error(f"Failed to retrieve database info: {e}")
                raise
        return self._database_cache[database_id]

    def _create_notion_page(self, database_id: str, node: XMindNode, parent_id: Optional[str] = None) -> str:
        """Create a page in the Notion database with enhanced properties."""
        try:
            properties = {
                "Title": {
                    "title": [
                        {
                            "text": {
                                "content": node.title
                            }
                        }
                    ]
                }
            }
            
            if node.notes:
                properties["Notes"] = {
                    "rich_text": [
                        {
                            "text": {
                                "content": node.notes
                            }
                        }
                    ]
                }
            
            if node.labels:
                properties["Labels"] = {
                    "multi_select": [{"name": label} for label in node.labels]
                }

            page_data = {
                "parent": {"database_id": database_id},
                "properties": properties
            }
            
            if parent_id:
                page_data["parent"]["page_id"] = parent_id

            response = self.notion.pages.create(**page_data)
            return response["id"]
        except Exception as e:
            logger.error(f"Failed to create Notion page: {e}")
            raise

    def _process_xmind_node(self, node: Dict[str, Any], database_id: str, parent_id: Optional[str] = None) -> None:
        """Process XMind nodes recursively with progress tracking."""
        try:
            xmind_node = XMindNode(
                title=node.get("title", "Untitled"),
                notes=node.get("notes", ""),
                labels=node.get("labels", []),
                children=node.get("topics", [])
            )
            
            page_id = self._create_notion_page(database_id, xmind_node, parent_id)
            
            # Process child nodes
            for child in xmind_node.children:
                self._process_xmind_node(child, database_id, page_id)
                
        except Exception as e:
            logger.error(f"Error processing node: {e}")
            raise

    def import_xmind_to_notion(self, xmind_file: str, notion_database_id: str) -> None:
        """Main function to parse XMind file and import into Notion with error handling."""
        try:
            # Validate inputs
            self._validate_file_path(xmind_file)
            
            # Get database info
            self._get_database_info(notion_database_id)
            
            # Parse the XMind file
            logger.info(f"Parsing XMind file: {xmind_file}")
            mindmap = xmindparser.xmind_to_dict(xmind_file)
            
            if not mindmap:
                raise ValueError("No valid mindmap data found in the XMind file")
            
            # Process each sheet
            for sheet in mindmap:
                root_topic = sheet.get("topic")
                if root_topic:
                    logger.info(f"Processing sheet: {sheet.get('title', 'Untitled')}")
                    self._process_xmind_node(root_topic, notion_database_id)
            
            logger.info("Import completed successfully")
            
        except Exception as e:
            logger.error(f"Import failed: {e}")
            raise

# Example usage
<<<<<<< HEAD
if __name__ == "__main__":
    try:
        converter = XMindToNotionConverter(Notion_DB_Connection.NotionClient)
        xmind_file_path = r"C:\Users\Froap\OneDrive\.Diagrams\MindMaps\Career\Career_Experience.xmind"
        notion_database_id = Notion_DB_Connection.income_db_
        converter.import_xmind_to_notion(xmind_file_path, notion_database_id)
    except Exception as e:
        logger.error(f"Program failed: {e}")
        raise

=======
xmind_file_path = r"C:\Users\Froap\OneDrive\.Diagrams\MindMaps\Career\Career_Experience.xmind"
notion_database_id = Notion_DB_Connection.income_db_
import_xmind_to_notion(xmind_file_path, notion_database_id)
print(xmind_file_path)
>>>>>>> 996fa726


<|MERGE_RESOLUTION|>--- conflicted
+++ resolved
@@ -140,22 +140,9 @@
             raise
 
 # Example usage
-<<<<<<< HEAD
-if __name__ == "__main__":
-    try:
-        converter = XMindToNotionConverter(Notion_DB_Connection.NotionClient)
-        xmind_file_path = r"C:\Users\Froap\OneDrive\.Diagrams\MindMaps\Career\Career_Experience.xmind"
-        notion_database_id = Notion_DB_Connection.income_db_
-        converter.import_xmind_to_notion(xmind_file_path, notion_database_id)
-    except Exception as e:
-        logger.error(f"Program failed: {e}")
-        raise
-
-=======
 xmind_file_path = r"C:\Users\Froap\OneDrive\.Diagrams\MindMaps\Career\Career_Experience.xmind"
 notion_database_id = Notion_DB_Connection.income_db_
 import_xmind_to_notion(xmind_file_path, notion_database_id)
-print(xmind_file_path)
->>>>>>> 996fa726
 
 
+
